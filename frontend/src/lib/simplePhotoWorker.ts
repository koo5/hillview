--- conflicted
+++ resolved
@@ -31,12 +31,7 @@
       // Send configuration including geoPicsUrl
       await this.sendMessage('updateConfig', { 
         config: { 
-<<<<<<< HEAD
-
-=======
-          geoPicsUrl
->>>>>>> da1d9b31
-        } 
+        }
       });
       
       console.log('SimplePhotoWorker: Initialized with geoPicsUrl:', geoPicsUrl);
