--- conflicted
+++ resolved
@@ -204,12 +204,8 @@
             data.put("bearingAccuracy", locationData.bearingAccuracy)
             data.put("speedAccuracy", locationData.speedAccuracy)
             
-<<<<<<< HEAD
-            Log.v(TAG, "📍 ExamplePlugin.kt emitting location update: lat=${locationData.latitude}, lng=${locationData.longitude}, accuracy=${locationData.accuracy}m")
-=======
             Log.v(TAG, "📍 ExamplePlugin.kt relaying location update: lat=${locationData.latitude}, lng=${locationData.longitude}, accuracy=${locationData.accuracy}m")
->>>>>>> e8930a8d
-            
+
             try {
                 // Use the same event name as the geolocation plugin would use
                 trigger("location-update", data)
